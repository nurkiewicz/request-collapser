<<<<<<< HEAD
/// <reference types="node" />

export interface CollapserOptions {
  /**
   * Time window in milliseconds before batch is executed
   * @default 100
   */
  windowMs: number;

  /**
   * Maximum batch size before forced execution
   * @default 32
   */
  maxSize?: number;
}

/**
 * Queue item representing a single operation in the batch
 * @private
 */
export type QueueItem<Args extends any[], R> = {
  args: Args;
  resolve: (value: R) => void;
  reject: (error: Error) => void;
};

/**
 * Type for batch function return value - either an array of results
 * or a map from input tuple to result
 */
export type BatchReturn<R> = R[] | Map<string, R>;

/**
 * Creates a function that collapses individual operations into batches
 * @param batchFn Function that processes items in batches
 * @param options Configuration options
 * @returns Function that processes single items by batching them
 */
export function createCollapser<Args extends any[], R>(
  batchFn: (items: Args[]) => Promise<BatchReturn<R>>,
  options: Partial<CollapserOptions> = { windowMs: 100 }
): (...args: Args) => Promise<R> {
  const { windowMs = 100, maxSize = 32 } = options;

  let queue: QueueItem<Args, R>[] = [];
  let timeoutId: NodeJS.Timeout | undefined;

  /**
   * Generate a stable key for the Map from the arguments tuple
   */
  const getKey = (args: Args): string => {
    return JSON.stringify(args);
  };

  /**
   * Process results returned as an array
   */
  const processArrayResults = (
    results: R[],
    currentQueue: QueueItem<Args, R>[]
  ) => {
    if (results.length !== currentQueue.length) {
      currentQueue.forEach(q => {
        q.reject(
          new Error(
            'Batch function must return same number of results as input items'
          )
        );
      });
      return;
    }

    currentQueue.forEach((q, index) => {
      const result = results[index];
      if (result === undefined) {
        q.reject(new Error('Batch function returned undefined result'));
      } else {
        q.resolve(result);
      }
    });
  };

  /**
   * Process results returned as a Map
   */
  const processMapResults = (
    results: Map<string, R>,
    currentQueue: QueueItem<Args, R>[]
  ) => {
    for (const q of currentQueue) {
      const key = getKey(q.args);
      const result = results.get(key);
      if (result === undefined) {
        q.reject(
          new Error('Batch function must return a result for each input item')
        );
      } else {
        q.resolve(result);
      }
    }
  };

  const processQueue = async () => {
    if (queue.length === 0) return;

    const currentQueue = queue;
    queue = [];
    timeoutId = undefined;

    try {
      const argsArray = currentQueue.map(q => q.args);
      const results = await batchFn(argsArray);

      if (results instanceof Map) {
        processMapResults(results, currentQueue);
      } else {
        processArrayResults(results, currentQueue);
      }
    } catch (error) {
      // Ensure error is always an Error object
      const errorToUse =
        error instanceof Error ? error : new Error(String(error));
      currentQueue.forEach(q => q.reject(errorToUse));
    }

    // Process any remaining items in the queue
    if (queue.length > 0) {
      if (queue.length >= maxSize) {
        void processQueue();
      } else {
        timeoutId = setTimeout(() => void processQueue(), windowMs);
      }
    }
  };

  return (...args: Args): Promise<R> => {
    return new Promise((resolve, reject) => {
      queue.push({ args, resolve, reject });

      if (queue.length >= maxSize) {
        if (timeoutId !== undefined) {
          clearTimeout(timeoutId);
          timeoutId = undefined;
        }
        void processQueue();
      } else if (timeoutId === undefined) {
        timeoutId = setTimeout(() => void processQueue(), windowMs);
      }
    });
  };
=======
/**
 * Options for configuring the request collapser
 */
export interface RequestCollapserOptions {
  /**
   * Timeout in milliseconds before processing the batch of requests
   * @default 100
   */
  timeoutMillis?: number;
  /**
   * If true, each new item will reset the timeout
   * @default false
   */
  debounce?: boolean;
  /**
   * Maximum number of items that can be queued before forcing immediate processing
   * @default undefined (no limit)
   */
  maxQueueLength?: number;
}

/**
 * Creates a function that processes individual items by batching them
 * @param batchProcessor Function that processes an array of items and returns a map of results
 * @param options Configuration options for the request collapser
 * @returns Function that processes a single item and returns its result
 */
type PendingPromise<S> = {
  resolve: (value: S) => void;
  reject: (error: unknown) => void;
};

export interface RequestCollapser<T, S> {
  /**
   * Process a single item by adding it to the batch
   */
  process: (item: T) => Promise<S>;
  /**
   * Force processing of all pending items immediately
   */
  flush: () => Promise<void>;
  /**
   * Get the current number of items in the queue
   */
  getQueueLength: () => number;
  /**
   * Stop the collapser and clear any pending timeouts
   */
  close: () => void;
}

export function createRequestCollapser<T, S>(
  batchProcessor: (items: T[]) => Promise<Map<T, S>>,
  options: RequestCollapserOptions = {}
): RequestCollapser<T, S> {
  const { timeoutMillis = 100, debounce = false, maxQueueLength } = options;
  let queue: T[] = [];
  let timeout: NodeJS.Timeout | null = null;
  let closed = false;
  const pendingPromises: Map<T, PendingPromise<S>> = new Map();

  const processBatch = async (): Promise<void> => {
    if (closed) return;

    const items = [...queue];
    queue = [];
    timeout = null;

    // Capture promises for this batch only
    const batchPromises = new Map<T, PendingPromise<S>>();
    for (const item of items) {
      const promise = pendingPromises.get(item);
      if (promise) {
        batchPromises.set(item, promise);
        pendingPromises.delete(item);
      }
    }

    try {
      const results = await batchProcessor(items);
      for (const [item, result] of results) {
        const promise = batchPromises.get(item);
        if (promise) {
          promise.resolve(result);
          batchPromises.delete(item);
        }
      }
      // Reject any items that weren't returned by the batch processor
      for (const [item, promise] of batchPromises) {
        promise.reject(
          new Error(
            `Batch processor did not return result for item: ${String(item)}`
          )
        );
      }
    } catch (error) {
      // Only reject promises for items in this batch
      for (const promise of batchPromises.values()) {
        promise.reject(error);
      }
    }
  };

  const scheduleBatch = (): void => {
    if (timeout) {
      clearTimeout(timeout);
    }
    timeout = setTimeout(() => {
      void processBatch();
    }, timeoutMillis);
  };

  const process = async (item: T): Promise<S> => {
    if (closed) {
      throw new Error('Request collapser was closed');
    }

    return new Promise((resolve, reject) => {
      queue.push(item);
      pendingPromises.set(item, { resolve, reject });

      if (maxQueueLength !== undefined && queue.length >= maxQueueLength) {
        // If we've hit the max queue length, process immediately
        if (timeout) {
          clearTimeout(timeout);
          timeout = null;
        }
        void processBatch();
      } else if (!timeout || debounce) {
        scheduleBatch();
      }
    });
  };

  const flush = async (): Promise<void> => {
    if (closed) return;

    if (timeout) {
      clearTimeout(timeout);
      timeout = null;
    }
    if (queue.length > 0) {
      await processBatch();
    }
  };

  const getQueueLength = (): number => queue.length;

  const close = (): void => {
    closed = true;
    if (timeout) {
      clearTimeout(timeout);
      timeout = null;
    }
    queue = [];
    for (const promise of pendingPromises.values()) {
      promise.reject(new Error('Request collapser was closed'));
    }
    pendingPromises.clear();
  };

  return {
    process,
    flush,
    getQueueLength,
    close,
  };
>>>>>>> 4cab9fe0
}<|MERGE_RESOLUTION|>--- conflicted
+++ resolved
@@ -1,155 +1,3 @@
-<<<<<<< HEAD
-/// <reference types="node" />
-
-export interface CollapserOptions {
-  /**
-   * Time window in milliseconds before batch is executed
-   * @default 100
-   */
-  windowMs: number;
-
-  /**
-   * Maximum batch size before forced execution
-   * @default 32
-   */
-  maxSize?: number;
-}
-
-/**
- * Queue item representing a single operation in the batch
- * @private
- */
-export type QueueItem<Args extends any[], R> = {
-  args: Args;
-  resolve: (value: R) => void;
-  reject: (error: Error) => void;
-};
-
-/**
- * Type for batch function return value - either an array of results
- * or a map from input tuple to result
- */
-export type BatchReturn<R> = R[] | Map<string, R>;
-
-/**
- * Creates a function that collapses individual operations into batches
- * @param batchFn Function that processes items in batches
- * @param options Configuration options
- * @returns Function that processes single items by batching them
- */
-export function createCollapser<Args extends any[], R>(
-  batchFn: (items: Args[]) => Promise<BatchReturn<R>>,
-  options: Partial<CollapserOptions> = { windowMs: 100 }
-): (...args: Args) => Promise<R> {
-  const { windowMs = 100, maxSize = 32 } = options;
-
-  let queue: QueueItem<Args, R>[] = [];
-  let timeoutId: NodeJS.Timeout | undefined;
-
-  /**
-   * Generate a stable key for the Map from the arguments tuple
-   */
-  const getKey = (args: Args): string => {
-    return JSON.stringify(args);
-  };
-
-  /**
-   * Process results returned as an array
-   */
-  const processArrayResults = (
-    results: R[],
-    currentQueue: QueueItem<Args, R>[]
-  ) => {
-    if (results.length !== currentQueue.length) {
-      currentQueue.forEach(q => {
-        q.reject(
-          new Error(
-            'Batch function must return same number of results as input items'
-          )
-        );
-      });
-      return;
-    }
-
-    currentQueue.forEach((q, index) => {
-      const result = results[index];
-      if (result === undefined) {
-        q.reject(new Error('Batch function returned undefined result'));
-      } else {
-        q.resolve(result);
-      }
-    });
-  };
-
-  /**
-   * Process results returned as a Map
-   */
-  const processMapResults = (
-    results: Map<string, R>,
-    currentQueue: QueueItem<Args, R>[]
-  ) => {
-    for (const q of currentQueue) {
-      const key = getKey(q.args);
-      const result = results.get(key);
-      if (result === undefined) {
-        q.reject(
-          new Error('Batch function must return a result for each input item')
-        );
-      } else {
-        q.resolve(result);
-      }
-    }
-  };
-
-  const processQueue = async () => {
-    if (queue.length === 0) return;
-
-    const currentQueue = queue;
-    queue = [];
-    timeoutId = undefined;
-
-    try {
-      const argsArray = currentQueue.map(q => q.args);
-      const results = await batchFn(argsArray);
-
-      if (results instanceof Map) {
-        processMapResults(results, currentQueue);
-      } else {
-        processArrayResults(results, currentQueue);
-      }
-    } catch (error) {
-      // Ensure error is always an Error object
-      const errorToUse =
-        error instanceof Error ? error : new Error(String(error));
-      currentQueue.forEach(q => q.reject(errorToUse));
-    }
-
-    // Process any remaining items in the queue
-    if (queue.length > 0) {
-      if (queue.length >= maxSize) {
-        void processQueue();
-      } else {
-        timeoutId = setTimeout(() => void processQueue(), windowMs);
-      }
-    }
-  };
-
-  return (...args: Args): Promise<R> => {
-    return new Promise((resolve, reject) => {
-      queue.push({ args, resolve, reject });
-
-      if (queue.length >= maxSize) {
-        if (timeoutId !== undefined) {
-          clearTimeout(timeoutId);
-          timeoutId = undefined;
-        }
-        void processQueue();
-      } else if (timeoutId === undefined) {
-        timeoutId = setTimeout(() => void processQueue(), windowMs);
-      }
-    });
-  };
-=======
 /**
  * Options for configuring the request collapser
  */
@@ -317,5 +165,4 @@
     getQueueLength,
     close,
   };
->>>>>>> 4cab9fe0
 }